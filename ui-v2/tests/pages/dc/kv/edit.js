--- conflicted
+++ resolved
@@ -1,16 +1,3 @@
-<<<<<<< HEAD
-import { create, clickable, is } from 'ember-cli-page-object';
-import { visitable } from 'consul-ui/tests/lib/page-object/visitable';
-
-export default create({
-  // custom visitable
-  visit: visitable(['/:dc/kv/:kv/edit', '/:dc/kv/create'], str => str),
-  // fillIn: fillable('input, textarea, [contenteditable]'),
-  // name: triggerable('keypress', '[name="additional"]'),
-  submit: clickable('[type=submit]'),
-  submitIsEnabled: is(':not(:disabled)', '[type=submit]'),
-});
-=======
 export default function(visitable, submitable, deletable, cancelable) {
   return submitable(
     cancelable(
@@ -19,5 +6,4 @@
       })
     )
   );
-}
->>>>>>> 54088e19
+}