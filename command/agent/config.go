--- conflicted
+++ resolved
@@ -651,15 +651,10 @@
 			Server:  8300,
 		},
 		DNSConfig: DNSConfig{
-<<<<<<< HEAD
+			AllowStale:      Bool(true),
 			UDPAnswerLimit:  3,
 			MaxStale:        5 * time.Second,
 			RecursorTimeout: 2 * time.Second,
-=======
-			AllowStale:     Bool(true),
-			UDPAnswerLimit: 3,
-			MaxStale:       5 * time.Second,
->>>>>>> 7bcb34d4
 		},
 		Telemetry: Telemetry{
 			StatsitePrefix: "consul",
